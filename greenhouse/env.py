from typing import Any, Literal

import casadi as cs
import gymnasium as gym
import numpy as np
import numpy.typing as npt
from gymnasium.spaces import Box

from greenhouse.model import Model


class LettuceGreenHouse(gym.Env[npt.NDArray[np.floating], npt.NDArray[np.floating]]):
    """A lettuce greenhouse environment"""

    nx = 4  # number of states
    nu = 3  # number of control inputs
    nd = 4  # number of disturbances
    ts = 60.0 * 15.0  # time step (15 minutes) in seconds
    steps_per_day = 24 * 4  # number of time steps per day

    # disturbance data
    disturbance_data = np.load("data/disturbances.npy")
    VIABLE_STARTING_IDX = np.array(
        [0]
    )  # valid starting days of distrubance data  # TODO make these legit
    training_percentage = 0.8  # 80% of the valid data is used for training
    split_indx = int(np.floor(training_percentage * len(VIABLE_STARTING_IDX)))

    def __init__(
        self,
        growing_days: int,
        model_type: Literal["continuous", "rk4", "euler"],
        cost_parameters_dict: dict = {},
        disturbance_type: Literal["noisy", "multiple"] = "multiple",
        testing: bool = False,
    ) -> None:
        """Initializes the environment.

        Parameters
        ----------
        growing_days : int
            The number of days the lettuce is grown for. Defines an episode length.
        model_type : str
            The type of model used for the environment.
        cost_parameters_dict : dict
            The cost parameters for the environment.
        disturbance_type : str
            The type of disturbances used. "noisy" uses one disturbance profile for every episode with noise added.
            "multiple" uses one of a subset of deterministic disturbance profiles for each episode.
        testing : bool
            Whether the environment is in testing mode. Otherwise training mode.
        """
        super().__init__()

        # get the true parameters of the model, and initialize a storage for disturbance
        # profiles that will be used in the environment
        self.p = Model.get_true_parameters()
        self.disturbance_profiles_all_episodes: list[np.ndarray] = []

        # define the observation and action space
        self.observation_space = Box(
            np.asarray([0.0, 0.0, -273.15, 0.0]), np.inf, (self.nx,), np.float64
        )
        self.action_space = Box(
            Model.get_u_min(), Model.get_u_max(), (self.nu,), np.float64
        )

        # define the dynamics of the environment
        if model_type == "continuous":
            x = cs.MX.sym("x", (self.nx, 1))
            u = cs.MX.sym("u", (self.nu, 1))
            d = cs.MX.sym("d", (self.nd, 1))
            o = cs.vertcat(u, d)

            ode = {"x": x, "p": o, "ode": Model.df(x, u, d, self.p)}
            integrator = cs.integrator(
                "env_integrator",
                "cvodes",
                ode,
                0.0,
                self.ts,
                {"abstol": 1e-8, "reltol": 1e-8, "linear_solver": "ma27"},
            )
            xf = integrator(x0=x, p=cs.vertcat(u, d))["xf"]
            self.dynamics = cs.Function("dynamics", [x, u, d], [xf])
        elif model_type == "rk4":
            self.dynamics = lambda x, u, d: Model.rk4_step(x, u, d, self.p, self.ts)
        elif model_type == "euler":
            self.dynamics = lambda x, u, d: Model.euler_step(x, u, d, self.p, self.ts)

        self.c_u = cost_parameters_dict.get(
            "c_u", np.array([10, 1, 1])
        )  # penalty on control inputs
        self.c_y = cost_parameters_dict.get("c_y", 0.0)  # reward on final lettuce yield
        self.c_dy = cost_parameters_dict.get(
            "c_dy", 100.0
        )  # reward on step-wise lettuce yield
        self.w = cost_parameters_dict.get(
            "w", 1e3 * np.ones(4)
        )  # penatly on constraint violations

        if len(self.VIABLE_STARTING_IDX) == 1:
            self.TRAIN_VIABLE_STARTING_IDX = self.VIABLE_STARTING_IDX
            self.TEST_VIABLE_STARTING_IDX = self.VIABLE_STARTING_IDX
        else:
            self.np_random.shuffle(self.VIABLE_STARTING_IDX)
            self.TRAIN_VIABLE_STARTING_IDX = self.VIABLE_STARTING_IDX[: self.split_indx]
            self.TEST_VIABLE_STARTING_IDX = self.VIABLE_STARTING_IDX[self.split_indx :]

        self.yield_step = (
            self.steps_per_day * growing_days - 1
        )  # the time step at which the yield reward is caclculated
        self.growing_days = growing_days
        self.disturbance_type = disturbance_type
        self.testing = testing

    @property
    def current_disturbance(self) -> npt.NDArray[np.floating]:
        """Gets the disturbance values at the current timestep."""
        return self.disturbance_profile[:, self.step_counter]

    def reset(
        self,
        *,
        seed: int | None = None,
        options: dict[str, Any] | None = None,
    ) -> tuple[npt.NDArray[np.floating], dict[str, Any]]:
        """Resets the environment to its initial state.

        Parameters
        ----------
        seed : int
            The seed for the random number generator.
        options : dict
            The reset options for the environment.

        Returns
        -------
        tuple
            The initial state of the environment and an empty dictionary."""
        super().reset(seed=seed, options=options)
        self.observation_space.seed(seed)
        self.action_space.seed(seed)

        self.x = np.array([0.0035, 0.001, 15, 0.008])  # initial condition of the system
        self.previous_lettuce_yield = Model.output(self.x, self.p)[
            0
        ]  # get the initial weight (first element of output)

        # reset the disturbance profile
        self.disturbance_profile = self.generate_disturbance_profile()
        # add in this episodes disturbance to the data, adding only the episode length of data
        self.disturbance_profiles_all_episodes.append(
            self.disturbance_profile[:, : self.growing_days * self.steps_per_day]
        )  # only append growing days worth of data

        self.step_counter = 0
        self.previous_action = np.zeros(self.nu)
        assert self.observation_space.contains(self.x) and self.action_space.contains(
            self.previous_action
        ), "Invalid state and action in `reset`."
        return self.x, {}

    def get_stage_cost(
        self, state: npt.NDArray[np.floating], action: npt.NDArray[np.floating]
    ) -> float:
        """Calculates the stage cost of the environment.

        Parameters
        ----------
        state : np.ndarray
            The current state of the environment.
        action : np.ndarray
            The action taken in the environment.

        Returns
        -------
        float
            The stage cost of the environment."""
        cost = 0.0
        y = Model.output(state, self.p)  # current output
        y_max = Model.get_output_max(self.current_disturbance)
        y_min = Model.get_output_min(self.current_disturbance)

        # penalize control inputs
        cost += np.dot(self.c_u, action).item()

        # cost step change in lettuce yield
        cost -= self.c_dy * (y[0] - self.previous_lettuce_yield)

        # penalize constraint violations
        cost += np.dot(self.w, np.maximum(0, y_min - y)).item()
        cost += np.dot(self.w, np.maximum(0, y - y_max)).item()

        # reward final yield
        if self.step_counter == self.yield_step:
            cost -= self.c_y * y[0]

        return cost

    def step(
        self, action: cs.DM
    ) -> tuple[npt.NDArray[np.floating], float, bool, bool, dict[str, Any]]:
        """Steps the greenhouse environment.

        Parameters
        ----------
        action : cs.DM
            The action taken in the environment.

        Returns
        -------
        tuple
            The new state of the environment, the reward, whether the episode is truncated, whether the episode is terminated, and an empty dictionary.
        """
        action = np.asarray(action).reshape(self.nu)
        assert self.action_space.contains(action), "Invalid action in `step`."
        r = float(self.get_stage_cost(self.x, action))
        self.previous_lettuce_yield = Model.output(self.x, self.p)[
            0
        ]  # update the previous lettuce yield
        self.x = np.asarray(
<<<<<<< HEAD
            self.dynamics(
                self.x, action, self.disturbance_profile[:, self.step_counter]
            )
        ).reshape(self.nx)

=======
            self.dynamics(self.x, action, self.current_disturbance)
        ).reshape(self.nx)
        assert self.observation_space.contains(self.x), "Invalid next state in `step`."
>>>>>>> 3bc5faae
        truncated = self.step_counter == self.yield_step
        self.step_counter += 1
        self.previous_action = action
        return self.x, r, truncated, False, {}

    def get_current_disturbance(self, length: int) -> npt.NDArray[np.floating]:
        """Returns the disturbance profile for a certain length starting from the current time step.

        Parameters
        ----------
        length : int
            The length of the disturbance profile.

        Returns
        -------
        np.ndarray
            The disturbance profile for the given length."""
        return self.disturbance_profile[
            :, self.step_counter : self.step_counter + length
        ]

    def generate_disturbance_profile(self) -> npt.NDArray[np.floating]:
        """Returns the disturbance profile.

        Returns
        -------
        np.ndarray
            The disturbance profile."""
        if self.disturbance_type == "noisy":
            raise NotImplementedError("This method is not implemented.")
        elif self.disturbance_type == "multiple":
            initial_day = self.np_random.choice(
                self.TEST_VIABLE_STARTING_IDX
                if self.testing
                else self.TRAIN_VIABLE_STARTING_IDX
            )
            return self.pick_disturbance(
                initial_day, self.growing_days + 1
            )  # one extra day in the disturbance profile for the MPC prediction horizon
        else:
            raise ValueError("Invalid disturbance type.")

    def pick_disturbance(
        self, initial_day: int, num_days: int
    ) -> npt.NDArray[np.floating]:
        """Returns the disturbance profile of a certain length, starting from a given day.

        Parameters
        ----------
        initial_day : int
            The day to start the disturbance profile from.
        num_days : int
            The number of days in the disturbance profile.

        Returns
        -------
        np.ndarray
            The disturbance profile."""
        # disturbance data has 324 days
        if initial_day + num_days > 324:
            raise ValueError(
                "The requested initial day and length of the disturbance profile exceeds the data available."
            )
        idx1 = initial_day * self.steps_per_day
        idx2 = (initial_day + num_days) * self.steps_per_day
        return self.disturbance_data[:, idx1:idx2]

    def get_cost_parameters(self) -> dict:
        """Returns the cost parameters of the environment.

        Returns
        -------
        dict
            The cost parameters of the environment."""
        return {
            "c_u": self.c_u,
            "c_y": self.c_y,
            "c_dy": self.c_dy,
            "w": self.w,
        }<|MERGE_RESOLUTION|>--- conflicted
+++ resolved
@@ -220,17 +220,9 @@
             0
         ]  # update the previous lettuce yield
         self.x = np.asarray(
-<<<<<<< HEAD
-            self.dynamics(
-                self.x, action, self.disturbance_profile[:, self.step_counter]
-            )
-        ).reshape(self.nx)
-
-=======
             self.dynamics(self.x, action, self.current_disturbance)
         ).reshape(self.nx)
         assert self.observation_space.contains(self.x), "Invalid next state in `step`."
->>>>>>> 3bc5faae
         truncated = self.step_counter == self.yield_step
         self.step_counter += 1
         self.previous_action = action
