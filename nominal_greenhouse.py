import logging
import pickle
from typing import Literal

# import networkx as netx
import numpy as np
from gymnasium.wrappers import TimeLimit
from mpcrl.wrappers.agents import Log
from mpcrl.wrappers.envs import MonitorEpisodes

from agents.greenhouse_agent import GreenhouseAgent
from greenhouse.env import LettuceGreenHouse
from mpcs.nominal import NominalMpc
from utils.plot import plot_greenhouse

np_random = np.random.default_rng(1)

STORE_DATA = True
PLOT = True

<<<<<<< HEAD
days = 40
episode_len = days * 24 * 4  # x days of 15 minute timesteps
=======
days = 1
episode_len = days * LettuceGreenHouse.steps_per_day  # x days of 15 minute timesteps
>>>>>>> 3bc5faae
env = MonitorEpisodes(
    TimeLimit(
        LettuceGreenHouse(
            growing_days=days,
            model_type="continuous",
            disturbance_type="multiple",
            testing=True,
        ),
        max_episode_steps=int(episode_len),
    )
)
num_episodes = 1

prediction_model: Literal["euler", "rk4"] = "rk4"
correct_model = False
mpc = NominalMpc(
    greenhouse_env=env,
    cost_parameters_dict={
        "c_u": np.array([10, 1, 1]),
        "c_y": 1e3,
        "w": 1e3 * np.ones(4),
    },  # MPC cost tuned from 2022 paper
    prediction_model=prediction_model,
    correct_model=correct_model,
    np_random=np_random,
)

agent = Log(
    GreenhouseAgent(mpc, fixed_parameters={}),
    level=logging.DEBUG,
    log_frequencies={"on_timestep_end": 1},
    to_file=True,
    log_name=f"nominal_greenhouse_{prediction_model}_{correct_model}",
)
agent.evaluate(
    env=env,
    episodes=num_episodes,
    seed=1,
    raises=False,
)

# extract data
X = np.asarray(env.observations)
U = np.asarray(env.actions).squeeze(-1)
R = np.asarray(env.rewards)
d = np.asarray(env.disturbance_profiles_all_episodes).transpose(0, 2, 1)

print(f"Return = {R.sum(axis=1)}")

if PLOT:
    plot_greenhouse(X, U, d, R, None)

identifier = f"nominal_greenhouse_{prediction_model}_{correct_model}"
if STORE_DATA:
    with open(
        identifier + ".pkl",
        "wb",
    ) as file:
        pickle.dump({"X": X, "U": U, "R": R, "d": d}, file)<|MERGE_RESOLUTION|>--- conflicted
+++ resolved
@@ -18,13 +18,8 @@
 STORE_DATA = True
 PLOT = True
 
-<<<<<<< HEAD
-days = 40
-episode_len = days * 24 * 4  # x days of 15 minute timesteps
-=======
 days = 1
 episode_len = days * LettuceGreenHouse.steps_per_day  # x days of 15 minute timesteps
->>>>>>> 3bc5faae
 env = MonitorEpisodes(
     TimeLimit(
         LettuceGreenHouse(
